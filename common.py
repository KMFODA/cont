--- conflicted
+++ resolved
@@ -75,17 +75,10 @@
     Returns:
         List[str]: A list of all the slice files that were applied.
     """
-<<<<<<< HEAD
     # First get the indices associated with the window given the model.
     indices = await get_indices_for_window(model, seed, compression)
     
     # Load all the slices associated with this window.
-=======
-    # Get the indices for the given window based on the model parameters.
-    indices_dict = await get_indices_for_window(model, window, seed, compression)
-
-    # Load all the slice files for the specified window.
->>>>>>> 63c8d7f7
     slice_files = await load_files_for_window(window=window)
 
     # Dictionary to keep track of the number of slices applied per parameter.
