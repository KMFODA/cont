# The MIT License (MIT)
# © 2024 Chakana.tech

# Permission is hereby granted, free of charge, to any person obtaining a copy of this software and associated
# documentation files (the “Software”), to deal in the Software without restriction, including without limitation
# the rights to use, copy, modify, merge, publish, distribute, sublicense, and/or sell copies of the Software,
# and to permit persons to whom the Software is furnished to do so, subject to the following conditions:

# The above copyright notice and this permission notice shall be included in all copies or substantial portions of
# the Software.

# THE SOFTWARE IS PROVIDED “AS IS”, WITHOUT WARRANTY OF ANY KIND, EXPRESS OR IMPLIED, INCLUDING BUT NOT LIMITED TO
# THE WARRANTIES OF MERCHANTABILITY, FITNESS FOR A PARTICULAR PURPOSE AND NONINFRINGEMENT. IN NO EVENT SHALL
# THE AUTHORS OR COPYRIGHT HOLDERS BE LIABLE FOR ANY CLAIM, DAMAGES OR OTHER LIABILITY, WHETHER IN AN ACTION
# OF CONTRACT, TORT OR OTHERWISE, ARISING FROM, OUT OF OR IN CONNECTION WITH THE SOFTWARE OR THE USE OR OTHER
# DEALINGS IN THE SOFTWARE.
# fmt: off

# Global imports.
import os
import sys 
import time
import wandb
import torch
import random
import asyncio
import argparse
import threading
import traceback
from tqdm import tqdm
import bittensor as bt
from typing import List
import torch.optim as optim
from dotenv import dotenv_values
from transformers import LlamaForCausalLM
from torch.optim.lr_scheduler import CosineAnnealingLR

# Import local files.
from common import *
from hparams import load_hparams
from dataset import AsyncSubsetFineWebEdu2Loader

# GPU optimizations.
torch.backends.cudnn.benchmark = True
torch.backends.cuda.matmul.allow_tf32 = True
torch.backends.cudnn.allow_tf32 = True

class Miner:

    @staticmethod
    def config():
        parser = argparse.ArgumentParser(description='Miner script')
        parser.add_argument('--project', type=str, default='QZWXEC', help='Optional wandb project name')
        parser.add_argument('--netuid', type=int, default=220, help='Bittensor network UID.')
        parser.add_argument('--bucket', type=str, default='decis', help='S3 bucket name')
        parser.add_argument('--actual_batch_size', type=int, default=8, help='Training batch size per accumulation.')
        parser.add_argument('--device', type=str, default='cuda', help='Device to use for training (e.g., cpu or cuda)')
        parser.add_argument('--use_wandb', action='store_true', help='Use Weights and Biases for logging')
        bt.wallet.add_args(parser)
        bt.subtensor.add_args(parser)
        config = bt.config(parser)
        config.subtensor.network = 'test'
        config.subtensor.chain_endpoint = 'wss://test.finney.opentensor.ai:443/'
        return config

    def __init__(self):
        # Init config.
        self.config = Miner.config()
        logger.info('\n' + '-' * 40 + ' Config ' + '-' * 40)
        logger.info(self.config)

        # Init bittensor objects.
        self.wallet = bt.wallet(config=self.config)
        self.subtensor = bt.subtensor(config=self.config)
        self.metagraph = self.subtensor.metagraph(netuid=self.config.netuid)
        if self.wallet.hotkey.ss58_address not in self.metagraph.hotkeys:
            raise ValueError(f'Wallet {self.wallet} is not registered on subnet: {self.metagraph.netuid}')
        self.uid = self.metagraph.hotkeys.index(self.wallet.hotkey.ss58_address)
        logger.info('\n' + '-' * 40 + 'Objects' + '-' * 40)
        logger.info(f'\nWallet: {self.wallet}\nSubtensor: {self.subtensor}\nMetagraph: {self.metagraph}\nUID: {self.uid}')

        # Init bucket.
        try:
            if self.config.bucket != self.subtensor.get_commitment(self.config.netuid, self.uid):
                raise ValueError('')
        except:
            self.subtensor.commit(self.wallet, self.config.netuid, self.config.bucket)
        logger.info('Bucket:' + self.config.bucket)

        # Init Wandb.
        if self.config.use_wandb:
            # Delete all runs with my name and create a new one.
            try:
                [run.delete() for run in wandb.Api().runs(path=self.config.project)
                 if run.name == f'V{self.uid}' and logger.info(f'Deleting old run: {run}')]
            except: pass
            wandb.init(project=self.config.project, resume='allow', name=f'V{self.uid}', config=self.config)

        # Init model.
        logger.info('\n' + '-' * 40 + 'Hparams' + '-' * 40)
        self.hparams = load_hparams()
        self.model = LlamaForCausalLM(config=self.hparams.model_config)
        self.model.to(self.config.device)
        self.model.eval()
        
        # Init buckets.
        self.buckets = []
        for uid in tqdm(self.metagraph.uids):
            try:
                self.buckets.append('decis')
            except:
                self.buckets.append(None)

        # Init run state.
        self.global_step = 0
        self.last_window = 0
        self.optimal_pages_per_step = 4
        self.current_block = self.subtensor.block
        self.current_window = self.block_to_window( self.current_block )
        self.window_seeds = {self.current_window: self.window_to_seed( self.current_window) }
        self.block_event = asyncio.Event()
        self.new_window_event = asyncio.Event()
        self.stop_event = asyncio.Event()       
        self.rewards = torch.zeros( 256, dtype = torch.float32 ) 
        self.weights = torch.zeros( 256, dtype = torch.float32 ) 
        print ( self.hparams )
        
<<<<<<< HEAD
    already_seen_masks = []
    upload_history = []  
    last_mask_sync = 0 
    last_master_sync = 0
    global_step = 0
    weights = torch.zeros(metagraph.n, dtype=torch.float32)
    while True:
        try:   
            print('\n', '-' * 40, f'Global Step: {global_step}', '-' * 40) 
            # Start timing for the entire step
            global_step_start_time = time.time()
            global_step += 1
            
            # Load hparams.
            # Only sync chain state every 5 steps.
            if global_step % 5 == 0:
                print (f'\nLoading chain state on step {global_step} ...')
                load_chain_state_start_time = time.time()
                hparams = load_hparams()
                subtensor = bt.subtensor(config=config)
                metagraph = subtensor.metagraph(netuid=config.netuid)
                weights = torch.cat((weights, torch.zeros(metagraph.n - weights.shape[0], dtype=torch.float32))) if weights.shape[0] != metagraph.n else weights
                print(f'\tLoading chain state completed in {time.time() - load_chain_state_start_time} seconds') 
            
            # Sync the full model state every hparams.epoch_length
            if model is None or subtensor.block - last_master_sync > hparams.epoch_length:
                print(f'\nLoading master state ...') 
                load_master_state_start_time = time.time() 
                try:
                    master_uid = int(metagraph.S.argmax())
                    master_bucket = 'aladdinformalised' #'#subtensor.get_commitment( config.netuid, master_uid )
                    master_hotkey = metagraph.hotkeys[ master_uid ]
                    master_filename = f'master-5GvKEoc787uDV8etY1AM8vF385edu2iyqD1WfCjDugzLUiAL.pt'
                    unique_temp_file = os.path.join(tempfile.gettempdir(), f"{uuid.uuid4()}.pt")
                    CLIENT.download_file( master_bucket, master_filename, unique_temp_file )
                    master_state_dict = torch.load( unique_temp_file, map_location='cpu', weights_only = True )
                    model = LlamaForCausalLM( config = hparams.model_config )
                    model.load_state_dict( master_state_dict )
                    model.to(config.device)
                    model.eval()
                    last_master_sync = subtensor.block 
                    last_mask_sync = last_master_sync
                except Exception as e:
                    print (f'No master:{e} Waiting ...')
                    time.sleep(12)
                    continue
                print(f'\tLoading master state completed in {time.time() - load_master_state_start_time} seconds') 
            

            print(f'\nGetting blocks and buckets ...')
            get_blocks_and_buckets_start_time = time.time()  # Start timing
            def block_to_mask_window_id(block: int) -> int:
                return int(block / hparams.mask_window_length)
            block = subtensor.block
            all_sync_blocks = list(range(last_mask_sync - 2, block + 1))            
            last_mask_sync = block
            # Get buckets per uid if needs update.
            if 'buckets' not in locals() or len(buckets) != len(metagraph.uids):
                buckets = []
                for uid in tqdm(metagraph.uids):
                    try:
                        buckets.append(subtensor.get_commitment(config.netuid, uid))
                    except:
                        buckets.append(None)
            print(f'\tGetting block completed in {time.time() - get_blocks_and_buckets_start_time} seconds')

            # For each bucket, get all files that need to be synced.
            num_valid_masks = 0
            failed_buckets = 0
            failed_file_masks = 0
            get_masks_names_start_time = time.time()
            mask_filenames_per_mask_wid = {int(block_to_mask_window_id(blk)): [] for blk in all_sync_blocks}
            all_mask_wids = set(list(mask_filenames_per_mask_wid.keys()))
            print(f'\nGetting masks names for blocks: {all_sync_blocks}, windows: {list(mask_filenames_per_mask_wid.keys())} and buckets: {set(buckets)}')
            for bucket in list(set(buckets)):
                if bucket is None:
                    continue
                try:
                    paginator = CLIENT.get_paginator('list_objects_v2')
                    page_iterator = paginator.paginate(Bucket=bucket, Prefix='mask-')
                    for page in page_iterator:
                        if 'Contents' not in page: continue
                        for obj in page.get('Contents', []):
                            try:
                                filename = obj['Key']
                                parts = filename.split('-')
                                hotkey = parts[1]
                                mask_wid = int(parts[2].split('.')[0])
                                if hotkey not in metagraph.hotkeys: failed_file_masks += 1; continue # Miner is not registered on network.
                                elif filename in already_seen_masks: failed_file_masks += 1; continue
                                elif mask_wid not in all_mask_wids: failed_file_masks += 1; continue
                                else:
                                    uid = metagraph.hotkeys.index(hotkey)
                                    mask_info = SimpleNamespace(bucket=bucket, hotkey=hotkey, filename=filename, uid=uid, block=-1, mask_wid=int(mask_wid))
                                    mask_filenames_per_mask_wid[mask_wid].append(mask_info)
                                    already_seen_masks.append( mask_info.filename )
                                    num_valid_masks += 1
                                    print (f'\t - Applying uid:{uid} {filename}@{bucket}. Success.')

                            except Exception as e:
                                print (f'Error getting mask file with error: {e} for filename: {filename}')
                                continue
                except Exception as e: 
                    failed_buckets += 1
                    print (f'\tFailed listing objects in bucket: {bucket} with error: {e}')
                    continue
            print(f'\tGetting masks: {num_valid_masks}/{num_valid_masks + failed_file_masks} masks for buckets: {len(buckets) - failed_buckets}/{len(buckets)} for buckets {set(buckets)} completed in {time.time() - get_masks_names_start_time} seconds')
=======
    async def update(self):
        while not self.stop_event.is_set():
            self.subtensor = bt.subtensor(config=self.config)
            self.metagraph = self.subtensor.metagraph(self.config.netuid)
            self.hparams = load_hparams()
            next_buckets = []
            for uid in self.metagraph.uids:
                try: next_buckets.append(self.subtensor.get_commitment(self.config.netuid, uid))
                except: next_buckets.append(None)    
            self.buckets = next_buckets        
            await asyncio.sleep(60)

    async def run(self):
        # Main loop.
        self.loop = asyncio.get_running_loop()
        self.update_task = asyncio.create_task(self.update())
        self.listener = threading.Thread(target=self.block_listener, args=(self.loop,), daemon=True).start()

        while True:
>>>>>>> ea9d247b
            
            try:
                # Start step.
                logger.info('\n' + '-' * 40 + f' Step: {self.global_step} ' + '-' * 40)
                logger.info(f"Step: {self.global_step}, Window: {self.current_window}, "
                            f"Block: {self.current_block}, Time: {int(time.time())}")
                self.global_step += 1
                
                # Download files.    
                logger.info(f"\tDownloading slices for windows: {[self.current_window-1, self.current_window]}")
                start_time = time.time()
                slice_files = await download_slices_for_buckets_and_windows(
                    buckets = self.buckets,
                    windows = [self.current_window-1, self.current_window]
                )
                downloaded_per_step = sum([len(slice_files[k]) for k in slice_files])
                logger.info(f"\t\tDownloaded {downloaded_per_step} slices for windows: {[self.current_window-1, self.current_window]} in {time.time() - start_time} seconds")
                
                # Apply slices to the model from the previous window.
                logger.info(f"\tApplying slices from window: {self.current_window - 1} to model.")
                start_time = time.time()
                slice_files = await apply_slices_to_model( 
                    model = self.model, 
                    window = self.current_window - 1, # Get files from previous window.
                    seed = self.window_seeds[ self.current_window ], # Use seed as the hash of the last window.
                    compression = self.hparams.compression
                )
                applied_per_step = len(slice_files)
                logger.info(f"\t\tApplied {applied_per_step} slices to model in {time.time() - start_time} seconds")
                
                # Delete lingering files 
                logger.info(f"\tCleaning space.")
                start_time = time.time()
                await delete_files_before_window( window_max = self.current_window - self.hparams.max_history )
                logger.info(f"\t\tFinished cleaning space in {time.time() - start_time} seconds.")
                
                # Eval until slice changes.
                eval_window = self.current_window - 1
                random.shuffle(slice_files)
                for idx, slice_filename in enumerate(slice_files):
                    try:
                        # Break if we run out of time.
                        if eval_window != self.current_window - 1: break
                        logger.info(f"\tEval Step: {idx}")

                        # Get random UID to eval.
                        miner_hotkey = slice_filename.split('-')[2].split('.')[0]
                        miner_uid = self.metagraph.hotkeys.index(miner_hotkey)
                        miner_values = torch.load(slice_filename, map_location=torch.device(self.model.device), weights_only = True)
                        miner_indices = await get_indices_for_window(
                            model = self.model, 
                            window = eval_window, # Get files from previous window.
                            seed = self.window_seeds[ eval_window + 1], # Seed index from current window
                            compression = self.hparams.compression
                        )
                        logger.info(f"\t\tUid: {miner_uid}")
                        logger.info(f"\t\tHotkey: {miner_hotkey}")
                        logger.info(f"\t\tWindow: {eval_window}")
                        logger.info(f"\t\tFilename: {slice_filename}")
                        logger.info(f"\t\tLoaded values and indices.")

                        # Train for the current slice.
                        pages = await AsyncSubsetFineWebEdu2Loader.next_pages(
                            offset = self.current_block * self.hparams.pages_window_speed,
                            n_pages = self.hparams.validator_pages_per_eval,
                            seed = miner_uid
                        )
                        dataset = await AsyncSubsetFineWebEdu2Loader.create(
                            batch_size = self.config.actual_batch_size,
                            sequence_length = self.hparams.sequence_length,
                            pages_info = pages,
                            tokenizer = self.hparams.tokenizer
                        )
                        logger.info(f"\t\tEval pages: {[p[1] for p in pages]} dataset for offset: {self.current_block * self.hparams.pages_window_speed} ")
                        
                        # Zero grad on the model and compute loss.
                        self.model.zero_grad()
                        for idx, batch in enumerate(dataset):
                            input_ids = torch.tensor(batch, dtype=torch.long).to(self.model.device)
                            labels = input_ids.clone()
                            labels = torch.where(labels == self.hparams.tokenizer.pad_token_id, -100, labels)
                            with torch.amp.autocast(device_type=self.model.device.type, dtype=torch.bfloat16):
                                outputs = self.model(input_ids=input_ids, labels=labels)
                                loss = outputs.loss
                                loss.backward()  # Compute gradients
                        logger.info(f"\t\tComputed gradient on model for pages")

                        # Collect the gradients
                        gradients = {}
                        for name, param in self.model.named_parameters():
                            if param.grad is not None:
                                gradients[name] = param.grad.detach().clone()
                            else:
                                # If the parameter did not receive a gradient, we set it to zero
                                gradients[name] = torch.zeros_like(param.data)

                        # Step 4: Flatten the gradients and the miner's update (slice values)
                        step_start_time = time.time()
                        gradient_vector = []
                        update_vector = []
                        for name in sorted(self.model.state_dict().keys()):
                            if name in gradients and name in miner_values:
                                # If there are gradients and values, add them.
                                grad = gradients[name].view(-1)
                                update = torch.zeros_like(grad)
                                indices = miner_indices[name].to(self.model.device)
                                values = miner_values[name].to(self.model.device)
                                update[indices] = values
                                gradient_vector.append(grad)
                                update_vector.append(update)
                            else:
                                # If no gradient or update, append zeros
                                size = self.model.state_dict()[name].numel()
                                gradient_vector.append(torch.zeros(size, device=self.model.device))
                                update_vector.append(torch.zeros(size, device=self.model.device))
                        # Concatenate all parameter gradients and updates into single tensors
                        gradient_vector = torch.cat(gradient_vector)
                        update_vector = torch.cat(update_vector)
                        step_end_time = time.time()

                        # Compute reward.
                        dot_product = torch.dot(gradient_vector, update_vector)
                        update_norm = torch.norm(update_vector)
                        regularization = self.hparams.validator_norm_regularization * update_norm.item()
                        reward = -dot_product.item() - regularization
                        # Update rewards vector with moving average
                        self.rewards[miner_uid] = (reward * self.hparams.rewards_alpha) + ((1 - self.hparams.rewards_alpha) * self.rewards[miner_uid])
                        # Recompute weights from rewards.
                        self.weights[ self.rewards != 0 ] = torch.softmax( self.rewards[ self.rewards != 0 ] * self.hparams.validator_weights_temperature, dim=0)
                        if self.config.use_wandb:
                            wandb.log({
                                f"R/{miner_uid}": self.rewards[miner_uid],
                                f"R/moving_{miner_uid}": reward,
                                f"W/{miner_uid}": self.weights[miner_uid],
                                f"update_norm/{miner_uid}": update_norm.item(),
                                f"regularization/{miner_uid}": regularization,
                                f"dot_product/{miner_uid}": dot_product.item(),
                                f"reward/{miner_uid}": reward,
                            })
                        logger.info(f'\t\tupdate_norm: {update_norm}, regularization: {regularization}, dot_product: {dot_product}, reward: {reward}, weights: {self.weights[miner_uid]}')
                                            
                        # Clean up to free memory
                        del gradients
                        del gradient_vector
                        del update_vector
                        del miner_indices
                        del miner_values
                        
                    # We can't download the slice for the miner.    
                    except Exception as e:
                        logger.error(f"Miner eval failed with error: {e}, setting score of zero.")
                        # Update rewards vector with moving average
                        self.rewards[miner_uid] = (reward * self.hparams.rewards_alpha) + ((1 - self.hparams.rewards_alpha) * self.rewards[miner_uid])
                        # Recompute weights from rewards.
                        self.weights[ self.rewards != 0 ] = torch.softmax( self.rewards[ self.rewards != 0 ] * self.hparams.validator_weights_temperature, dim=0)
                                        
                # Set temperatured weights on the chain.
                if self.current_window % 10 == 0: 
                    self.subtensor.set_weights(
                        wallet = self.wallet,
                        netuid = self.config.netuid,
                        uids = self.metagraph.uids,
                        weights = self.weights,
                        wait_for_inclusion = False,
                        wait_for_finalization = False,
                    )
                        
            # Catch keyboard interrrupt.
            except KeyboardInterrupt:
                logger.info("Training interrupted by user. Stopping the run.")
                self.stop_event.set()
                self.update_task.join()
                sys.exit(0)
            
            # Catch unknown.
            except Exception as e:
                logger.exception(f"Exception during training loop: {e}")
                continue

    # Returns the slice window based on a block.
    def block_to_window(self, block: int) -> int:
        return int(block / self.hparams.mask_window_length)
    
    # Returns the slice window based on a block.
    def window_to_seed(self, window: int) -> int:
        return str( self.subtensor.get_block_hash( window * self.hparams.mask_window_length ) )

    # A listener thread which posts the block event
    # when the chain announces a new block.
    def block_listener(self, loop):
        def handler(event, _u, _s):
            self.current_block = int(event['header']['number'])
            loop.call_soon_threadsafe(self.block_event.set)
            if self.block_to_window(self.current_block) != self.current_window:
                self.window_seeds[ self.block_to_window(self.current_block) ] = self.window_to_seed( self.block_to_window(self.current_block) )
                self.current_window = self.block_to_window(self.current_block)
                loop.call_soon_threadsafe(self.new_window_event.set)
                logger.info(f"\t\tNew window: {self.current_window}")
        # Subscribe to block headers with the custom handler
        bt.subtensor(config=self.config).substrate.subscribe_block_headers(handler)
            
if __name__ == "__main__":
    miner = Miner()
    asyncio.run(miner.run())<|MERGE_RESOLUTION|>--- conflicted
+++ resolved
@@ -125,115 +125,6 @@
         self.weights = torch.zeros( 256, dtype = torch.float32 ) 
         print ( self.hparams )
         
-<<<<<<< HEAD
-    already_seen_masks = []
-    upload_history = []  
-    last_mask_sync = 0 
-    last_master_sync = 0
-    global_step = 0
-    weights = torch.zeros(metagraph.n, dtype=torch.float32)
-    while True:
-        try:   
-            print('\n', '-' * 40, f'Global Step: {global_step}', '-' * 40) 
-            # Start timing for the entire step
-            global_step_start_time = time.time()
-            global_step += 1
-            
-            # Load hparams.
-            # Only sync chain state every 5 steps.
-            if global_step % 5 == 0:
-                print (f'\nLoading chain state on step {global_step} ...')
-                load_chain_state_start_time = time.time()
-                hparams = load_hparams()
-                subtensor = bt.subtensor(config=config)
-                metagraph = subtensor.metagraph(netuid=config.netuid)
-                weights = torch.cat((weights, torch.zeros(metagraph.n - weights.shape[0], dtype=torch.float32))) if weights.shape[0] != metagraph.n else weights
-                print(f'\tLoading chain state completed in {time.time() - load_chain_state_start_time} seconds') 
-            
-            # Sync the full model state every hparams.epoch_length
-            if model is None or subtensor.block - last_master_sync > hparams.epoch_length:
-                print(f'\nLoading master state ...') 
-                load_master_state_start_time = time.time() 
-                try:
-                    master_uid = int(metagraph.S.argmax())
-                    master_bucket = 'aladdinformalised' #'#subtensor.get_commitment( config.netuid, master_uid )
-                    master_hotkey = metagraph.hotkeys[ master_uid ]
-                    master_filename = f'master-5GvKEoc787uDV8etY1AM8vF385edu2iyqD1WfCjDugzLUiAL.pt'
-                    unique_temp_file = os.path.join(tempfile.gettempdir(), f"{uuid.uuid4()}.pt")
-                    CLIENT.download_file( master_bucket, master_filename, unique_temp_file )
-                    master_state_dict = torch.load( unique_temp_file, map_location='cpu', weights_only = True )
-                    model = LlamaForCausalLM( config = hparams.model_config )
-                    model.load_state_dict( master_state_dict )
-                    model.to(config.device)
-                    model.eval()
-                    last_master_sync = subtensor.block 
-                    last_mask_sync = last_master_sync
-                except Exception as e:
-                    print (f'No master:{e} Waiting ...')
-                    time.sleep(12)
-                    continue
-                print(f'\tLoading master state completed in {time.time() - load_master_state_start_time} seconds') 
-            
-
-            print(f'\nGetting blocks and buckets ...')
-            get_blocks_and_buckets_start_time = time.time()  # Start timing
-            def block_to_mask_window_id(block: int) -> int:
-                return int(block / hparams.mask_window_length)
-            block = subtensor.block
-            all_sync_blocks = list(range(last_mask_sync - 2, block + 1))            
-            last_mask_sync = block
-            # Get buckets per uid if needs update.
-            if 'buckets' not in locals() or len(buckets) != len(metagraph.uids):
-                buckets = []
-                for uid in tqdm(metagraph.uids):
-                    try:
-                        buckets.append(subtensor.get_commitment(config.netuid, uid))
-                    except:
-                        buckets.append(None)
-            print(f'\tGetting block completed in {time.time() - get_blocks_and_buckets_start_time} seconds')
-
-            # For each bucket, get all files that need to be synced.
-            num_valid_masks = 0
-            failed_buckets = 0
-            failed_file_masks = 0
-            get_masks_names_start_time = time.time()
-            mask_filenames_per_mask_wid = {int(block_to_mask_window_id(blk)): [] for blk in all_sync_blocks}
-            all_mask_wids = set(list(mask_filenames_per_mask_wid.keys()))
-            print(f'\nGetting masks names for blocks: {all_sync_blocks}, windows: {list(mask_filenames_per_mask_wid.keys())} and buckets: {set(buckets)}')
-            for bucket in list(set(buckets)):
-                if bucket is None:
-                    continue
-                try:
-                    paginator = CLIENT.get_paginator('list_objects_v2')
-                    page_iterator = paginator.paginate(Bucket=bucket, Prefix='mask-')
-                    for page in page_iterator:
-                        if 'Contents' not in page: continue
-                        for obj in page.get('Contents', []):
-                            try:
-                                filename = obj['Key']
-                                parts = filename.split('-')
-                                hotkey = parts[1]
-                                mask_wid = int(parts[2].split('.')[0])
-                                if hotkey not in metagraph.hotkeys: failed_file_masks += 1; continue # Miner is not registered on network.
-                                elif filename in already_seen_masks: failed_file_masks += 1; continue
-                                elif mask_wid not in all_mask_wids: failed_file_masks += 1; continue
-                                else:
-                                    uid = metagraph.hotkeys.index(hotkey)
-                                    mask_info = SimpleNamespace(bucket=bucket, hotkey=hotkey, filename=filename, uid=uid, block=-1, mask_wid=int(mask_wid))
-                                    mask_filenames_per_mask_wid[mask_wid].append(mask_info)
-                                    already_seen_masks.append( mask_info.filename )
-                                    num_valid_masks += 1
-                                    print (f'\t - Applying uid:{uid} {filename}@{bucket}. Success.')
-
-                            except Exception as e:
-                                print (f'Error getting mask file with error: {e} for filename: {filename}')
-                                continue
-                except Exception as e: 
-                    failed_buckets += 1
-                    print (f'\tFailed listing objects in bucket: {bucket} with error: {e}')
-                    continue
-            print(f'\tGetting masks: {num_valid_masks}/{num_valid_masks + failed_file_masks} masks for buckets: {len(buckets) - failed_buckets}/{len(buckets)} for buckets {set(buckets)} completed in {time.time() - get_masks_names_start_time} seconds')
-=======
     async def update(self):
         while not self.stop_event.is_set():
             self.subtensor = bt.subtensor(config=self.config)
@@ -253,7 +144,6 @@
         self.listener = threading.Thread(target=self.block_listener, args=(self.loop,), daemon=True).start()
 
         while True:
->>>>>>> ea9d247b
             
             try:
                 # Start step.
