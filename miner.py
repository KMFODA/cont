--- conflicted
+++ resolved
@@ -157,6 +157,7 @@
                     foreach = True,  # more memory usage, but faster
                 )
                 scheduler = CosineAnnealingLR( optimizer, T_max = hparams.cosine_epoch_length, eta_min=hparams.eta_min, last_epoch=-1 )
+                scaler = torch.cuda.amp.GradScaler()
                 print(f'\tResetting optimizercompleted in {time.time() - start_time} seconds') 
 
 
@@ -211,24 +212,16 @@
             # Get the mask for mask_wids.
             print(f'\nDownloading {num_valid_masks} masks for: {all_sync_blocks}')
             full_sync_start_time = time.time()
-<<<<<<< HEAD
-            for blk in all_sync_blocks:
-                
-                # Pull the filenames + buckets for all miners.
-                print (f'Getting filenames for blk: {blk} ...')
-                start_time = time.time()
-                mask_filenames = [ f"mask-{str(metagraph.hotkeys[uid])}-{blk}.pt" for uid in  [27, 36, 37] ]
-                print(f'Get filenames completed in {time.time() - start_time} seconds')
-=======
             masks_per_id_per_uid = {}
             mask_count_per_id = {}
+            compression_per_uid = {}
+
             for mask_wid in mask_filenames_per_mask_wid.keys():
                 masks_per_id_per_uid[mask_wid] = {}
                 # Get the number of masks for this step.
                 num_masks_for_mask_wid = len(mask_filenames_per_mask_wid[mask_wid])
                 if num_masks_for_mask_wid == 0:
                     continue
->>>>>>> a245166a
 
                 # Download the masks from all valid files
                 print(f'\n\tDownloading {num_masks_for_mask_wid} mask for mask_wid: {mask_wid} ... ')
@@ -277,8 +270,11 @@
                 for info in temp_files:
                     masks_per_id_per_uid[info.mask_wid][info.uid] = {}
                     mask = torch.load(info.temp_file, map_location='cpu')
+                    compression_per_uid[info.uid] = mask['compression']
                     mask_count += 1
                     for name in mask.keys():
+                        if name == 'compression':
+                            continue
                         mask_values = mask[name]['values']
                         if torch.isnan(mask_values).any():
                             continue
@@ -287,33 +283,46 @@
                         decompressed = torch.zeros(param_shape, device='cpu').flatten()
                         decompressed[indices] = mask_values
                         masks_per_id_per_uid[info.mask_wid][info.uid][name] = decompressed.view(param_shape)
-                        if name not in masks_dicts_values:
-                            masks_dicts_values[name] = decompressed.view(param_shape)
-                        else:
-                            masks_dicts_values[name] += decompressed.view(param_shape)
+                       
                 mask_count_per_id[mask_wid] = mask_count
                 print(f'\t\tLoading state dicts completed in {time.time() - start_time} seconds')
 
                 # Average the masks before applying.
-                print(f'\n\tAveraging {mask_count} masks for mask_wid: {mask_wid} ...')
+                print(f'Averaging {mask_count} masks for mask_wid: {mask_wid} ...')
                 start_time = time.time()
-                for key in masks_dicts_values.keys():
-                    masks_dicts_values[key] /= mask_count
-                print(f'\t\tAveraged state dicts in {time.time() - start_time} seconds')
+                
+                # Get the shape of the first parameter mask to initialize tensors
+                first_mask = next(iter(next(iter(masks_per_id_per_uid[mask_wid].values())).values()))
+                device = first_mask.device
+
+                param_names = list(next(iter(masks_per_id_per_uid[mask_wid].values())).keys())
+                param_sums = {name: torch.zeros_like(first_mask, device=device) for name in param_names}
+                param_counts = {name: torch.zeros_like(first_mask, device=device) for name in param_names}
+
+                # Aggregate masks
+                for uid, mask in masks_per_id_per_uid[mask_wid].items():
+                    for param_name, param_mask in mask.items():
+                        param_sums[param_name].add_(param_mask)
+                        param_counts[param_name].add_((param_mask != 0).float())
+
+                # Compute average masks
+                masks_dicts_values = {}
+                for param_name in param_names:
+                    masks_dicts_values[param_name] = torch.where(
+                        param_counts[param_name] > 0,
+                        param_sums[param_name] / (param_counts[param_name] + 1e-10),
+                        torch.zeros_like(param_sums[param_name])
+                    )
+                print(f'Averaged state dicts in {time.time() - start_time} seconds')
+
 
                 # Set the average into the model.
-                print(f'\n\tApplying {mask_count} masks for mask_wid: {mask_wid} ...')
+                print(f'Applying {mask_count} masks for mask_wid: {mask_wid} ...')
                 start_time = time.time()  # Start timing
                 for name, param in model.named_parameters():
-                    indices = mask_indices[name]
                     if name in masks_dicts_values:
                         if masks_dicts_values[name].shape == param.shape:
-                            # Apply the mask values to the flattened param data.
-                            on_device = masks_dicts_values[name].to(model.device).flatten()
-                            param_flat = param.data.flatten()
-                            param_flat[indices] = on_device[indices]
-                            param.data.copy_(param_flat.view(param.shape))
-                            del on_device, param_flat
+                            param.data.add_(masks_dicts_values[name].to(model.device))
                         else:
                             print(f"Shape mismatch for {name}: expected {param.shape}, got {masks_dicts_values[name].shape}")
                 for key in masks_dicts_values.keys():
@@ -321,8 +330,8 @@
                 for key in mask_indices.keys():
                     mask_indices[key] = mask_indices[key].cpu()
                 del mask_indices, masks_dicts_values
-                print(f'\t\tApplying {mask_count} masks completed in {time.time() - start_time} seconds')
-
+                print(f'Applying {mask_count} masks completed in {time.time() - start_time} seconds')
+                
                 # Delete files and clean up.
                 print(f'\n\tDeleting files for mask_wid: {mask_wid} ...')
                 start_time = time.time()
@@ -373,13 +382,8 @@
                 with torch.amp.autocast( device_type = model.device.type, dtype = torch.bfloat16 ):  # Enable autocasting for mixed precision
                     outputs = model(input_ids = input_ids, labels=labels)
                 total_loss += outputs.loss.item()
-<<<<<<< HEAD
                 loss = outputs.loss / total_steps
                 scaler.scale( loss ).backward()
-=======
-                loss = outputs.loss / (total_steps + 1) # Divide by number of accumulations.
-                loss.backward()
->>>>>>> a245166a
                 progress_bar.update(1)  # Update the progress bar
                 if idx >= total_steps - 1:
                     break
@@ -390,7 +394,8 @@
                 # grad norm clipping
                 if hparams.grad_clip:
                     torch.nn.utils.clip_grad_norm_(model.parameters(), hparams.grad_clip)
-                optimizer.step()
+                scaler.step(optimizer)  # Unscale the gradients and step the optimizer
+                scaler.update()  # Update the scaler for next iteration
                 scheduler.step()  # Update the learning rate.
                 optimizer.zero_grad()
             except AssertionError as e:
@@ -435,6 +440,7 @@
             # Mask the model values given the mask and produce a state dict.                
             print('\nApply upload mask to model ...')
             model_state_dict = model.state_dict()
+            model_state_dict['compression'] = config.compression
             for name, param in model.named_parameters():
                 param_mask = upload_mask[name].to(param.device)
                 param_flat = param.flatten()
@@ -497,16 +503,7 @@
     parser.add_argument('--name', type=str, default=None, help='Optional miner name')
     parser.add_argument('--netuid', type=int, default=212, help='Bittensor network UID.')
     parser.add_argument('--bucket', type=str, default='decis', help='S3 bucket name')
-<<<<<<< HEAD
-    parser.add_argument('--desired_batch_size', type=int, default=512, help='Training batch size per step')
     parser.add_argument('--actual_batch_size', type=int, default=8, help='Training batch size per accumulation.')
-    parser.add_argument('--learning_rate', type=float, default=4e-4, help='Learning rate for the optimizer')
-    parser.add_argument('--optimizer_beta1', type=float, default=0.9, help='Beta1 for the optimizer')
-    parser.add_argument('--optimizer_beta2', type=float, default=0.95, help='Beta2 for the optimizer')
-    parser.add_argument('--optimizer_weight_decay', type=float, default=0.1, help='Weight decay for the optimizer')
-=======
-    parser.add_argument('--actual_batch_size', type=int, default=8, help='Training batch size per accumulation.')
->>>>>>> a245166a
     parser.add_argument('--device', type=str, default='cuda', help='Device to use for training (e.g., cpu or cuda)')
     parser.add_argument('--use_wandb', action='store_true', help='Use Weights and Biases for logging')    
     parser.add_argument('--compression', type=int, default=300)    
